/*
 * Copyright (C) 2018 Lightbend Inc. <https://www.lightbend.com>
 */

package akka.persistence.journal.leveldb

import akka.persistence.journal.JournalSpec
import akka.persistence.{ PersistenceSpec, PluginCleanup }

/* FIXME #23907
class LeveldbJournalNoAtomicPersistMultipleEventsSpec extends JournalSpec(
  config = PersistenceSpec.config(
    "leveldb",
    "LeveldbJournalNoAtomicPersistMultipleEventsSpec",
    extraConfig = Some("akka.persistence.journal.leveldb.native = off")))
  with PluginCleanup {

  /**
   * Setting to false to test the single message atomic write behavior of JournalSpec
   */
  override def supportsAtomicPersistAllOfSeveralEvents = false

  override def supportsRejectingNonSerializableObjects = true

}
<<<<<<< HEAD
*/ 
=======
*/
>>>>>>> 60468e02
<|MERGE_RESOLUTION|>--- conflicted
+++ resolved
@@ -23,8 +23,4 @@
   override def supportsRejectingNonSerializableObjects = true
 
 }
-<<<<<<< HEAD
-*/ 
-=======
-*/
->>>>>>> 60468e02
+*/