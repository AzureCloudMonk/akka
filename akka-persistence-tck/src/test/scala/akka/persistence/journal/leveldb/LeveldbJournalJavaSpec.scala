--- conflicted
+++ resolved
@@ -17,8 +17,4 @@
 
   override def supportsRejectingNonSerializableObjects = true
 }
-<<<<<<< HEAD
-*/ 
-=======
-*/
->>>>>>> 60468e02
+*/