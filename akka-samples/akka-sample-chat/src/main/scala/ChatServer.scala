--- conflicted
+++ resolved
@@ -1,8 +1,6 @@
 /**ChatStorage
  * Copyright (C) 2009-2010 Scalable Solutions AB <http://scalablesolutions.se>.
  */
-<<<<<<< HEAD
-=======
 
 package se.scalablesolutions.akka.sample.chat
 
@@ -207,5 +205,4 @@
 
     client.logout
   }
-}
->>>>>>> bb4945b0
+}