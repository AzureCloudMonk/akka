--- conflicted
+++ resolved
@@ -14,21 +14,14 @@
   lazy val scalaCheckVersion = settingKey[String]("The version of ScalaCheck to use.")
   lazy val java8CompatVersion = settingKey[String]("The version of scala-java8-compat to use.")
   val junitVersion = "4.12"
-  val sslConfigVersion = "0.2.1"
-  val slf4jVersion = "1.7.23"
+  val sslConfigVersion = "0.2.2"
+  val slf4jVersion = "1.7.25"
   val scalaXmlVersion = "1.0.6"
-<<<<<<< HEAD
-  val aeronVersion = "1.2.5"
+  val aeronVersion = "1.7.0"
 
   val Versions = Seq(
-    // crossScalaVersions := Seq("2.11.11", "2.12.2"), // FIXME make sure JDK9 stuff only is detected when we use Scala 2.12 https://github.com/sbt/sbt-multi-release-jar/issues/9
+    // crossScalaVersions := Seq("2.11.12", "2.12.4"), // FIXME make sure JDK9 stuff only is detected when we use Scala 2.12 https://github.com/sbt/sbt-multi-release-jar/issues/9
     crossScalaVersions := Seq("2.12.4"),
-=======
-  val aeronVersion = "1.7.0"
-
-  val Versions = Seq(
-    crossScalaVersions := Seq("2.11.12", "2.12.4"),
->>>>>>> 0f0ea659
     scalaVersion := System.getProperty("akka.build.scalaVersion", crossScalaVersions.value.head),
     scalaStmVersion := sys.props.get("akka.build.scalaStmVersion").getOrElse("0.8"),
     scalaCheckVersion := sys.props.get("akka.build.scalaCheckVersion").getOrElse(
