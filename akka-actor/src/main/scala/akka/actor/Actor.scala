/**










 * Copyright (C) 2009-2011 Scalable Solutions AB <http://scalablesolutions.se>
 */

package akka.actor

import akka.dispatch._
import akka.config.Config._
import akka.config.Supervision._
import akka.util.Helpers.{narrow, narrowSilently}
import akka.util.ListenerManagement
import akka.AkkaException

import java.util.concurrent.TimeUnit
import java.net.InetSocketAddress

import scala.reflect.BeanProperty
import akka.util. {ReflectiveAccess, Duration}
import akka.remoteinterface.RemoteSupport
import akka.japi. {Creator, Procedure}

/**
 * Life-cycle messages for the Actors
 */
@serializable sealed trait LifeCycleMessage

/* Marker trait to show which Messages are automatically handled by Akka */
sealed trait AutoReceivedMessage { self: LifeCycleMessage => }

case class HotSwap(code: ActorRef => Actor.Receive, discardOld: Boolean = true) extends AutoReceivedMessage with LifeCycleMessage {
  /**
   * Java API
   */
  def this(code: akka.japi.Function[ActorRef,Procedure[Any]], discardOld: Boolean) =
    this( (self: ActorRef) => {
      val behavior = code(self)
      val result: Actor.Receive = { case msg => behavior(msg) }
      result
    }, discardOld)

  /**
   *  Java API with default non-stacking behavior
   */
  def this(code: akka.japi.Function[ActorRef,Procedure[Any]]) = this(code, true)
}

case object RevertHotSwap extends AutoReceivedMessage with LifeCycleMessage

case class Restart(reason: Throwable) extends AutoReceivedMessage with LifeCycleMessage

case class Exit(dead: ActorRef, killer: Throwable) extends AutoReceivedMessage with LifeCycleMessage

case class Link(child: ActorRef) extends AutoReceivedMessage with LifeCycleMessage

case class Unlink(child: ActorRef) extends AutoReceivedMessage with LifeCycleMessage

case class UnlinkAndStop(child: ActorRef) extends AutoReceivedMessage with LifeCycleMessage

case object PoisonPill extends AutoReceivedMessage with LifeCycleMessage

case object ReceiveTimeout extends LifeCycleMessage

case class MaximumNumberOfRestartsWithinTimeRangeReached(
  @BeanProperty val victim: ActorRef,
  @BeanProperty val maxNrOfRetries: Option[Int],
  @BeanProperty val withinTimeRange: Option[Int],
  @BeanProperty val lastExceptionCausingRestart: Throwable) extends LifeCycleMessage

// Exceptions for Actors
class ActorStartException          private[akka](message: String) extends AkkaException(message)
class IllegalActorStateException   private[akka](message: String) extends AkkaException(message)
class ActorKilledException         private[akka](message: String) extends AkkaException(message)
class ActorInitializationException private[akka](message: String) extends AkkaException(message)
class ActorTimeoutException        private[akka](message: String) extends AkkaException(message)

/**
 * Error handler.
 * 
 * Create, add and remove a listener:
 * <pre>
 * val errorHandlerEventListener = new Actor {
 *   self.dispatcher = EventHandler.EventHandlerDispatcher
 *     
 *   def receive = {
 *     case EventHandler.Error(cause, instance, message) => ...
 *     case EventHandler.Warning(cause, instance, message) => ...
 *     case EventHandler.Info(instance, message) => ...
 *     case EventHandler.Debug(instance, message) => ...
 *   }
 * }
 * 
 * EventHandler.addListener(errorHandlerEventListener)
 * ...
 * EventHandler.removeListener(errorHandlerEventListener)
 * </pre>
 *
 * Log an error event:
 * <pre>
 * EventHandler notifyListeners EventHandler.Error(exception, this, message.toString)
 * </pre>
 * @author <a href="http://jonasboner.com">Jonas Bon&#233;r</a>
 */
object EventHandler extends ListenerManagement {
  import java.io.{StringWriter, PrintWriter}
  import java.text.DateFormat
  import java.util.Date
  import akka.dispatch.Dispatchers

  sealed trait Event {
    val thread: Thread = Thread.currentThread
  }
  case class Error(cause: Throwable, instance: AnyRef, message: String = "") extends Event
  case class Warning(cause: Throwable, instance: AnyRef, message: String = "") extends Event
  case class Info(instance: AnyRef, message: String = "") extends Event
  case class Debug(instance: AnyRef, message: String = "") extends Event

  val error   = "[ERROR] [%s] [%s] [%s] %s\n%s".intern
  val warning = "[WARN]  [%s] [%s] [%s] %s\n%s".intern
  val info    = "[INFO]  [%s] [%s] [%s] %s".intern
  val debug   = "[DEBUG] [%s] [%s] [%s] %s".intern
  val ID      = "default:error:handler".intern

  val EventHandlerDispatcher = Dispatchers.newExecutorBasedEventDrivenDispatcher(ID).build

  def formattedTimestamp = DateFormat.getInstance.format(new Date)
  
  def stackTraceFor(e: Throwable) = {
    val sw = new StringWriter
    val pw = new PrintWriter(sw)
    e.printStackTrace(pw)
    sw.toString
  }
  
  class DefaultListener extends Actor {
    self.id = ID
    self.dispatcher = EventHandlerDispatcher

    def receive = {
      case event @ Error(cause, instance, message) => 
        println(error.format(
          formattedTimestamp,
          event.thread.getName,
          instance.getClass.getSimpleName,
          message,
          stackTraceFor(cause)))
      case event @ Warning(cause, instance, message) => 
        println(warning.format(
          formattedTimestamp,
          event.thread.getName,
          instance.getClass.getSimpleName,
          message,
          stackTraceFor(cause)))
      case event @ Info(instance, message) => 
        println(info.format(
          formattedTimestamp,
          event.thread.getName,
          instance.getClass.getSimpleName,
          message))
      case event @ Debug(instance, message) => 
        println(debug.format(
          formattedTimestamp,
          event.thread.getName,
          instance.getClass.getSimpleName,
          message))
      case _ => {} 
    }
  }
  
  if (config.getBool("akka.default-error-handler", true))
    addListener(Actor.actorOf[DefaultListener].start) // FIXME configurable in config (on/off)
}

/**
 * This message is thrown by default when an Actors behavior doesn't match a message
 */
case class UnhandledMessageException(msg: Any, ref: ActorRef) extends Exception {
  override def getMessage() = "Actor %s does not handle [%s]".format(ref,msg)
  override def fillInStackTrace() = this //Don't waste cycles generating stack trace
}

/**
 * Actor factory module with factory methods for creating various kinds of Actors.
 *
 * @author <a href="http://jonasboner.com">Jonas Bon&#233;r</a>
 */
object Actor extends ListenerManagement {
  
  /**
   * Add shutdown cleanups
   */
  private[akka] lazy val shutdownHook = {
    val hook = new Runnable {
      override def run {
<<<<<<< HEAD
        // Shutdown HawtDispatch GlobalQueue
        org.fusesource.hawtdispatch.globalQueue.asInstanceOf[org.fusesource.hawtdispatch.internal.GlobalDispatchQueue].shutdown

=======
>>>>>>> 7582b1ec
        // Clear Thread.subclassAudits
        val tf = classOf[java.lang.Thread].getDeclaredField("subclassAudits")
        tf.setAccessible(true)
        val subclassAudits = tf.get(null).asInstanceOf[java.util.Map[_,_]]
        subclassAudits.synchronized {subclassAudits.clear}
      }
    }
    Runtime.getRuntime.addShutdownHook(new Thread(hook))
    hook
  }

  val registry = new ActorRegistry

  lazy val remote: RemoteSupport = {
    ReflectiveAccess.
    Remote.
    defaultRemoteSupport.
    map(_()).
    getOrElse(throw new UnsupportedOperationException("You need to have akka-remote on classpath"))
  }

  private[akka] val TIMEOUT = Duration(config.getInt("akka.actor.timeout", 5), TIME_UNIT).toMillis
  private[akka] val SERIALIZE_MESSAGES = config.getBool("akka.actor.serialize-messages", false)

  /**
   * A Receive is a convenience type that defines actor message behavior currently modeled as
   * a PartialFunction[Any, Unit].
   */
  type Receive = PartialFunction[Any, Unit]

  private[actor] val actorRefInCreation = new scala.util.DynamicVariable[Option[ActorRef]](None)



   /**
   *  Creates an ActorRef out of the Actor with type T.
   * <pre>
   *   import Actor._
   *   val actor = actorOf[MyActor]
   *   actor.start
   *   actor ! message
   *   actor.stop
   * </pre>
   * You can create and start the actor in one statement like this:
   * <pre>
   *   val actor = actorOf[MyActor].start
   * </pre>
   */
  def actorOf[T <: Actor : Manifest]: ActorRef = actorOf(manifest[T].erasure.asInstanceOf[Class[_ <: Actor]])

  /**
   * Creates an ActorRef out of the Actor of the specified Class.
   * <pre>
   *   import Actor._
   *   val actor = actorOf(classOf[MyActor])
   *   actor.start
   *   actor ! message
   *   actor.stop
   * </pre>
   * You can create and start the actor in one statement like this:
   * <pre>
   *   val actor = actorOf(classOf[MyActor]).start
   * </pre>
   */
  def actorOf(clazz: Class[_ <: Actor]): ActorRef = new LocalActorRef(() => {
    import ReflectiveAccess.{ createInstance, noParams, noArgs }
    createInstance[Actor](clazz.asInstanceOf[Class[_]], noParams, noArgs).getOrElse(
      throw new ActorInitializationException(
        "Could not instantiate Actor" +
        "\nMake sure Actor is NOT defined inside a class/trait," +
        "\nif so put it outside the class/trait, f.e. in a companion object," +
        "\nOR try to change: 'actorOf[MyActor]' to 'actorOf(new MyActor)'."))
  }, None)

  /**
   * Creates an ActorRef out of the Actor. Allows you to pass in a factory function
   * that creates the Actor. Please note that this function can be invoked multiple
   * times if for example the Actor is supervised and needs to be restarted.
   * <p/>
   * This function should <b>NOT</b> be used for remote actors.
   * <pre>
   *   import Actor._
   *   val actor = actorOf(new MyActor)
   *   actor.start
   *   actor ! message
   *   actor.stop
   * </pre>
   * You can create and start the actor in one statement like this:
   * <pre>
   *   val actor = actorOf(new MyActor).start
   * </pre>
   */
  def actorOf(factory: => Actor): ActorRef = new LocalActorRef(() => factory, None)

  /**
   * Creates an ActorRef out of the Actor. Allows you to pass in a factory (Creator<Actor>)
   * that creates the Actor. Please note that this function can be invoked multiple
   * times if for example the Actor is supervised and needs to be restarted.
   * <p/>
   * This function should <b>NOT</b> be used for remote actors.
   * JAVA API
   */
  def actorOf(creator: Creator[Actor]): ActorRef = new LocalActorRef(() => creator.create, None)

  /**
   * Use to spawn out a block of code in an event-driven actor. Will shut actor down when
   * the block has been executed.
   * <p/>
   * NOTE: If used from within an Actor then has to be qualified with 'Actor.spawn' since
   * there is a method 'spawn[ActorType]' in the Actor trait already.
   * Example:
   * <pre>
   * import Actor.{spawn}
   *
   * spawn  {
   *   ... // do stuff
   * }
   * </pre>
   */
  def spawn(body: => Unit)(implicit dispatcher: MessageDispatcher = Dispatchers.defaultGlobalDispatcher): Unit = {
    case object Spawn
    actorOf(new Actor() {
      self.dispatcher = dispatcher
      def receive = {
        case Spawn => try { body } finally { self.stop }
      }
    }).start ! Spawn
  }
  /**
   * Implicitly converts the given Option[Any] to a AnyOptionAsTypedOption which offers the method <code>as[T]</code>
   * to convert an Option[Any] to an Option[T].
   */
  implicit def toAnyOptionAsTypedOption(anyOption: Option[Any]) = new AnyOptionAsTypedOption(anyOption)
}

/**
 * Actor base trait that should be extended by or mixed to create an Actor with the semantics of the 'Actor Model':
 * <a href="http://en.wikipedia.org/wiki/Actor_model">http://en.wikipedia.org/wiki/Actor_model</a>
 * <p/>
 * An actor has a well-defined (non-cyclic) life-cycle.
 * <pre>
 * => NEW (newly created actor) - can't receive messages (yet)
 *     => STARTED (when 'start' is invoked) - can receive messages
 *         => SHUT DOWN (when 'exit' is invoked) - can't do anything
 * </pre>
 *
 * <p/>
 * The Actor's API is available in the 'self' member variable.
 *
 * <p/>
 * Here you find functions like:
 *   - !, !!, !!! and forward
 *   - link, unlink, startLink, spawnLink etc
 *   - makeRemote etc.
 *   - start, stop
 *   - etc.
 *
 * <p/>
 * Here you also find fields like
 *   - dispatcher = ...
 *   - id = ...
 *   - lifeCycle = ...
 *   - faultHandler = ...
 *   - trapExit = ...
 *   - etc.
 *
 * <p/>
 * This means that to use them you have to prefix them with 'self', like this: <tt>self ! Message</tt>
 *
 * However, for convenience you can import these functions and fields like below, which will allow you do
 * drop the 'self' prefix:
 * <pre>
 * class MyActor extends Actor  {
 *   import self._
 *   id = ...
 *   dispatcher = ...
 *   spawnLink[OtherActor]
 *   ...
 * }
 * </pre>
 *
 * <p/>
 * The Actor trait also has a 'log' member field that can be used for logging within the Actor.
 *
 * @author <a href="http://jonasboner.com">Jonas Bon&#233;r</a>
 */
trait Actor {

  /**
   * Type alias because traits cannot have companion objects.
   */
  type Receive = Actor.Receive

  /*
   * Some[ActorRef] representation of the 'self' ActorRef reference.
   * <p/>
   * Mainly for internal use, functions as the implicit sender references when invoking
   * the 'forward' function.
   */
  @transient implicit val someSelf: Some[ActorRef] = {
    val optRef = Actor.actorRefInCreation.value
    if (optRef.isEmpty) throw new ActorInitializationException(
      "ActorRef for instance of actor [" + getClass.getName + "] is not in scope." +
      "\n\tYou can not create an instance of an actor explicitly using 'new MyActor'." +
      "\n\tYou have to use one of the factory methods in the 'Actor' object to create a new actor." +
      "\n\tEither use:" +
      "\n\t\t'val actor = Actor.actorOf[MyActor]', or" +
      "\n\t\t'val actor = Actor.actorOf(new MyActor(..))', or" +
      "\n\t\t'val actor = Actor.actor { case msg => .. } }'")
     optRef.asInstanceOf[Some[ActorRef]].get.id = getClass.getName //FIXME: Is this needed?
     optRef.asInstanceOf[Some[ActorRef]]
  }

   /*
   * Option[ActorRef] representation of the 'self' ActorRef reference.
   * <p/>
   * Mainly for internal use, functions as the implicit sender references when invoking
   * one of the message send functions ('!', '!!' and '!!!').
   */
  implicit def optionSelf: Option[ActorRef] = someSelf

  /**
   * The 'self' field holds the ActorRef for this actor.
   * <p/>
   * Can be used to send messages to itself:
   * <pre>
   * self ! message
   * </pre>
   * Here you also find most of the Actor API.
   * <p/>
   * For example fields like:
   * <pre>
   * self.dispactcher = ...
   * self.trapExit = ...
   * self.faultHandler = ...
   * self.lifeCycle = ...
   * self.sender
   * </pre>
   * <p/>
   * Here you also find methods like:
   * <pre>
   * self.reply(..)
   * self.link(..)
   * self.unlink(..)
   * self.start(..)
   * self.stop(..)
   * </pre>
   */
  @transient val self: ScalaActorRef = someSelf.get

  /**
   * User overridable callback/setting.
   * <p/>
   * Partial function implementing the actor logic.
   * To be implemented by concrete actor class.
   * <p/>
   * Example code:
   * <pre>
   *   def receive =  {
   *     case Ping =&gt;
   *       println("got a 'Ping' message")
   *       self.reply("pong")
   *
   *     case OneWay =&gt;
   *       println("got a 'OneWay' message")
   *
   *     case unknown =&gt;
   *       println("unknown message: " + unknown)
   * }
   * </pre>
   */
  protected def receive: Receive

  /**
   * User overridable callback.
   * <p/>
   * Is called when an Actor is started by invoking 'actor.start'.
   */
  def preStart {}

  /**
   * User overridable callback.
   * <p/>
   * Is called when 'actor.stop' is invoked.
   */
  def postStop {}

  /**
   * User overridable callback.
   * <p/>
   * Is called on a crashed Actor right BEFORE it is restarted to allow clean up of resources before Actor is terminated.
   */
  def preRestart(reason: Throwable) {}

  /**
   * User overridable callback.
   * <p/>
   * Is called right AFTER restart on the newly created Actor to allow reinitialization after an Actor crash.
   */
  def postRestart(reason: Throwable) {}

  /**
   * User overridable callback.
   * <p/>
   * Is called when a message isn't handled by the current behavior of the actor
   * by default it throws an UnhandledMessageException
   */
  def unhandled(msg: Any){
    throw new UnhandledMessageException(msg,self)
  }

  /**
   * Is the actor able to handle the message passed in as arguments?
   */
  def isDefinedAt(message: Any): Boolean = processingBehavior.isDefinedAt(message)

  /**
   * Changes tha Actor's behavior to become the new 'Receive' (PartialFunction[Any, Unit]) handler.
   * Puts the behavior on top of the hotswap stack.
   * If "discardOld" is true, an unbecome will be issued prior to pushing the new behavior to the stack
   */
  def become(behavior: Receive, discardOld: Boolean = true) {
    if (discardOld)
      unbecome

    self.hotswap = self.hotswap.push(behavior)
  }

  /**
   * Reverts the Actor behavior to the previous one in the hotswap stack.
   */
  def unbecome: Unit = {
    val h = self.hotswap
    if (h.nonEmpty)
      self.hotswap = h.pop
  }

  // =========================================
  // ==== INTERNAL IMPLEMENTATION DETAILS ====
  // =========================================

  private[akka] final def apply(msg: Any) = fullBehavior(msg) //TODO: Scala 2.9.0 => processingBehavior.applyOrElse(msg, unhandledMsgFun)

  private final def autoReceiveMessage(msg: AutoReceivedMessage) {
    msg match {
      case HotSwap(code,discardOld)  => become(code(self),discardOld)
      case RevertHotSwap             => unbecome
      case Exit(dead, reason)        => self.handleTrapExit(dead, reason)
      case Link(child)               => self.link(child)
      case Unlink(child)             => self.unlink(child)
      case UnlinkAndStop(child)      => self.unlink(child); child.stop
      case Restart(reason)           => throw reason
      case PoisonPill                => {
        val f = self.senderFuture
        if(f.isDefined) {
          f.get.completeWithException(new ActorKilledException("PoisonPill"))
        }
        self.stop
      }

    }
  }

  /*Processingbehavior and fullBehavior are duplicates so make sure changes are done to both */
  private lazy val processingBehavior: Receive = {
    val defaultBehavior = receive
    val actorBehavior: Receive = {
      case l: AutoReceivedMessage                    => autoReceiveMessage(l)
      case msg if self.hotswap.nonEmpty &&
                  self.hotswap.head.isDefinedAt(msg) => self.hotswap.head.apply(msg)
      case msg if self.hotswap.isEmpty   &&
                  defaultBehavior.isDefinedAt(msg)   => defaultBehavior.apply(msg)
    }
    actorBehavior
  }
  
  //TODO: Scala2.9.0 replace with: val unhandledMsgFun: Any => Unit = unhandled _
  private lazy val fullBehavior: Receive = {
    val defaultBehavior = receive
    val actorBehavior: Receive = {
      case l: AutoReceivedMessage                    => autoReceiveMessage(l)
      case msg if self.hotswap.nonEmpty &&
                  self.hotswap.head.isDefinedAt(msg) => self.hotswap.head.apply(msg)
      case msg if self.hotswap.isEmpty   &&
                  defaultBehavior.isDefinedAt(msg)   => defaultBehavior.apply(msg)
      case unknown                                   => unhandled(unknown) //This is the only line that differs from processingbehavior
    }
    actorBehavior
  }
}

private[actor] class AnyOptionAsTypedOption(anyOption: Option[Any]) {

  /**
   * Convenience helper to cast the given Option of Any to an Option of the given type. Will throw a ClassCastException
   * if the actual type is not assignable from the given one.
   */
  def as[T]: Option[T] = narrow[T](anyOption)

  /**
   * Convenience helper to cast the given Option of Any to an Option of the given type. Will swallow a possible
   * ClassCastException and return None in that case.
   */
  def asSilently[T: Manifest]: Option[T] = narrowSilently[T](anyOption)
}

/**
 * Marker interface for proxyable actors (such as typed actor).
 *
 * @author <a href="http://jonasboner.com">Jonas Bon&#233;r</a>
 */
trait Proxyable {
  private[actor] def swapProxiedActor(newInstance: Actor)
}

/**
 * Represents the different Actor types.
 *
 * @author <a href="http://jonasboner.com">Jonas Bon&#233;r</a>
 */
sealed trait ActorType
object ActorType {
  case object ScalaActor extends ActorType
  case object TypedActor extends ActorType
}<|MERGE_RESOLUTION|>--- conflicted
+++ resolved
@@ -201,12 +201,6 @@
   private[akka] lazy val shutdownHook = {
     val hook = new Runnable {
       override def run {
-<<<<<<< HEAD
-        // Shutdown HawtDispatch GlobalQueue
-        org.fusesource.hawtdispatch.globalQueue.asInstanceOf[org.fusesource.hawtdispatch.internal.GlobalDispatchQueue].shutdown
-
-=======
->>>>>>> 7582b1ec
         // Clear Thread.subclassAudits
         val tf = classOf[java.lang.Thread].getDeclaredField("subclassAudits")
         tf.setAccessible(true)
