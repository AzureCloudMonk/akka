/**
 * Copyright (C) 2009-2010 Scalable Solutions AB <http://scalablesolutions.se>
 */

package se.scalablesolutions.akka.remote

//import se.scalablesolutions.akka.serialization.Serializable.SBinary
import se.scalablesolutions.akka.serialization.{Serializer, Serializable, SerializationProtocol}
import se.scalablesolutions.akka.remote.protobuf.RemoteProtocol.{RemoteRequest, RemoteReply}

import com.google.protobuf.{Message, ByteString}

object RemoteProtocolBuilder {
  private var SERIALIZER_JAVA: Serializer.Java = Serializer.Java
  private var SERIALIZER_JAVA_JSON: Serializer.JavaJSON = Serializer.JavaJSON
  private var SERIALIZER_SCALA_JSON: Serializer.ScalaJSON = Serializer.ScalaJSON
  //private var SERIALIZER_SBINARY: Serializer.SBinary = Serializer.SBinary
  private var SERIALIZER_PROTOBUF: Serializer.Protobuf = Serializer.Protobuf


  def setClassLoader(cl: ClassLoader) = {
    SERIALIZER_JAVA.classLoader = Some(cl)
    SERIALIZER_JAVA_JSON.classLoader = Some(cl)
    SERIALIZER_SCALA_JSON.classLoader = Some(cl)
  }
  
  def getMessage(request: RemoteRequest): Any = {
    request.getProtocol match {
<<<<<<< HEAD
      //case SerializationProtocol.SBINARY =>
      //  val renderer = Class.forName(new String(request.getMessageManifest.toByteArray)).newInstance.asInstanceOf[SBinary[_ <: AnyRef]]
      //  renderer.fromBytes(request.getMessage.toByteArray)
=======
      case SerializationProtocol.SBINARY =>
        val renderer = Class.forName(
          new String(request.getMessageManifest.toByteArray)).newInstance.asInstanceOf[SBinary[_ <: AnyRef]]
        renderer.fromBytes(request.getMessage.toByteArray)
>>>>>>> e33c5862
      case SerializationProtocol.SCALA_JSON =>
        val manifest = SERIALIZER_JAVA.in(request.getMessageManifest.toByteArray, None).asInstanceOf[String]
        SERIALIZER_SCALA_JSON.in(request.getMessage.toByteArray, Some(Class.forName(manifest)))
      case SerializationProtocol.JAVA_JSON =>
        val manifest = SERIALIZER_JAVA.in(request.getMessageManifest.toByteArray, None).asInstanceOf[String]
        SERIALIZER_JAVA_JSON.in(request.getMessage.toByteArray, Some(Class.forName(manifest)))
      case SerializationProtocol.PROTOBUF =>
        val messageClass = SERIALIZER_JAVA.in(request.getMessageManifest.toByteArray, None).asInstanceOf[Class[_]]
        SERIALIZER_PROTOBUF.in(request.getMessage.toByteArray, Some(messageClass))
      case SerializationProtocol.JAVA =>
        unbox(SERIALIZER_JAVA.in(request.getMessage.toByteArray, None))
      case SerializationProtocol.AVRO =>
        throw new UnsupportedOperationException("Avro protocol is not yet supported")
    }
  }

  def getMessage(reply: RemoteReply): Any = {
    reply.getProtocol match {
      //case SerializationProtocol.SBINARY =>
      //  val renderer = Class.forName(new String(reply.getMessageManifest.toByteArray)).newInstance.asInstanceOf[SBinary[_ <: AnyRef]]
      //  renderer.fromBytes(reply.getMessage.toByteArray)
      case SerializationProtocol.SCALA_JSON =>
        val manifest = SERIALIZER_JAVA.in(reply.getMessageManifest.toByteArray, None).asInstanceOf[String]
        SERIALIZER_SCALA_JSON.in(reply.getMessage.toByteArray, Some(Class.forName(manifest)))
      case SerializationProtocol.JAVA_JSON =>
        val manifest = SERIALIZER_JAVA.in(reply.getMessageManifest.toByteArray, None).asInstanceOf[String]
        SERIALIZER_JAVA_JSON.in(reply.getMessage.toByteArray, Some(Class.forName(manifest)))
      case SerializationProtocol.PROTOBUF =>
        val messageClass = SERIALIZER_JAVA.in(reply.getMessageManifest.toByteArray, None).asInstanceOf[Class[_]]
        SERIALIZER_PROTOBUF.in(reply.getMessage.toByteArray, Some(messageClass))
      case SerializationProtocol.JAVA =>
        unbox(SERIALIZER_JAVA.in(reply.getMessage.toByteArray, None))
      case SerializationProtocol.AVRO =>
        throw new UnsupportedOperationException("Avro protocol is not yet supported")
    }
  }

  def setMessage(message: Any, builder: RemoteRequest.Builder) = {
    /*if (message.isInstanceOf[Serializable.SBinary[_]]) {
      val serializable = message.asInstanceOf[Serializable.SBinary[_ <: Any]]
      builder.setProtocol(SerializationProtocol.SBINARY)
      builder.setMessage(ByteString.copyFrom(serializable.toBytes))
      builder.setMessageManifest(ByteString.copyFrom(serializable.getClass.getName.getBytes))
    } else*/ if (message.isInstanceOf[Message]) {
      val serializable = message.asInstanceOf[Message]
      builder.setProtocol(SerializationProtocol.PROTOBUF)
      builder.setMessage(ByteString.copyFrom(serializable.toByteArray))
      builder.setMessageManifest(ByteString.copyFrom(SERIALIZER_JAVA.out(serializable.getClass)))
    } else if (message.isInstanceOf[Serializable.ScalaJSON]) {
      val serializable = message.asInstanceOf[Serializable.ScalaJSON]
      builder.setProtocol(SerializationProtocol.SCALA_JSON)
      builder.setMessage(ByteString.copyFrom(serializable.toBytes))
      builder.setMessageManifest(ByteString.copyFrom(serializable.getClass.getName.getBytes))
    } else if (message.isInstanceOf[Serializable.JavaJSON]) {
      val serializable = message.asInstanceOf[Serializable.JavaJSON]
      builder.setProtocol(SerializationProtocol.JAVA_JSON)
      builder.setMessage(ByteString.copyFrom(serializable.toBytes))
      builder.setMessageManifest(ByteString.copyFrom(serializable.getClass.getName.getBytes))
    } else {
      // default, e.g. if no protocol used explicitly then use Java serialization
      builder.setProtocol(SerializationProtocol.JAVA)
      builder.setMessage(ByteString.copyFrom(SERIALIZER_JAVA.out(box(message))))
    }
  }

  def setMessage(message: Any, builder: RemoteReply.Builder) = {
    /*if (message.isInstanceOf[Serializable.SBinary[_]]) {
      val serializable = message.asInstanceOf[Serializable.SBinary[_ <: Any]]
      builder.setProtocol(SerializationProtocol.SBINARY)
      builder.setMessage(ByteString.copyFrom(serializable.toBytes))
      builder.setMessageManifest(ByteString.copyFrom(serializable.getClass.getName.getBytes))
    } else*/ if (message.isInstanceOf[Message]) {
      val serializable = message.asInstanceOf[Message]
      builder.setProtocol(SerializationProtocol.PROTOBUF)
      builder.setMessage(ByteString.copyFrom(serializable.toByteArray))
      builder.setMessageManifest(ByteString.copyFrom(SERIALIZER_JAVA.out(serializable.getClass)))
    } else if (message.isInstanceOf[Serializable.ScalaJSON]) {
      val serializable = message.asInstanceOf[Serializable.ScalaJSON]
      builder.setProtocol(SerializationProtocol.SCALA_JSON)
      builder.setMessage(ByteString.copyFrom(serializable.toBytes))
      builder.setMessageManifest(ByteString.copyFrom(serializable.getClass.getName.getBytes))
    } else if (message.isInstanceOf[Serializable.JavaJSON]) {
      val serializable = message.asInstanceOf[Serializable.JavaJSON]
      builder.setProtocol(SerializationProtocol.JAVA_JSON)
      builder.setMessage(ByteString.copyFrom(serializable.toBytes))
      builder.setMessageManifest(ByteString.copyFrom(serializable.getClass.getName.getBytes))
    } else {
      // default, e.g. if no protocol used explicitly then use Java serialization
      builder.setProtocol(SerializationProtocol.JAVA)
      builder.setMessage(ByteString.copyFrom(SERIALIZER_JAVA.out(box(message))))
    }
  }

  private def box(value: Any): AnyRef = value match {
    case value: Boolean => new java.lang.Boolean(value)
    case value: Char => new java.lang.Character(value)
    case value: Short => new java.lang.Short(value)
    case value: Int => new java.lang.Integer(value)
    case value: Long => new java.lang.Long(value)
    case value: Float => new java.lang.Float(value)
    case value: Double => new java.lang.Double(value)
    case value: Byte => new java.lang.Byte(value)
    case value => value.asInstanceOf[AnyRef]
  }

  private def unbox(value: AnyRef): Any = value match {
    case value: java.lang.Boolean => value.booleanValue
    case value: java.lang.Character => value.charValue
    case value: java.lang.Short => value.shortValue
    case value: java.lang.Integer => value.intValue
    case value: java.lang.Long => value.longValue
    case value: java.lang.Float => value.floatValue
    case value: java.lang.Double => value.doubleValue
    case value: java.lang.Byte => value.byteValue
    case value => value
  }

}<|MERGE_RESOLUTION|>--- conflicted
+++ resolved
@@ -26,16 +26,9 @@
   
   def getMessage(request: RemoteRequest): Any = {
     request.getProtocol match {
-<<<<<<< HEAD
       //case SerializationProtocol.SBINARY =>
       //  val renderer = Class.forName(new String(request.getMessageManifest.toByteArray)).newInstance.asInstanceOf[SBinary[_ <: AnyRef]]
       //  renderer.fromBytes(request.getMessage.toByteArray)
-=======
-      case SerializationProtocol.SBINARY =>
-        val renderer = Class.forName(
-          new String(request.getMessageManifest.toByteArray)).newInstance.asInstanceOf[SBinary[_ <: AnyRef]]
-        renderer.fromBytes(request.getMessage.toByteArray)
->>>>>>> e33c5862
       case SerializationProtocol.SCALA_JSON =>
         val manifest = SERIALIZER_JAVA.in(request.getMessageManifest.toByteArray, None).asInstanceOf[String]
         SERIALIZER_SCALA_JSON.in(request.getMessage.toByteArray, Some(Class.forName(manifest)))
