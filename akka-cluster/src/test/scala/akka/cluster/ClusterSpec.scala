/**
 *  Copyright (C) 2009-2012 Typesafe Inc. <http://www.typesafe.com>
 */

package akka.cluster

import language.postfixOps
import language.reflectiveCalls

import scala.concurrent.util.duration._
import scala.concurrent.util.Duration

import akka.testkit.AkkaSpec
import akka.testkit.ImplicitSender
import akka.actor.ExtendedActorSystem
import akka.actor.Address
import akka.cluster.InternalClusterAction._
import java.lang.management.ManagementFactory
import javax.management.ObjectName

object ClusterSpec {
  val config = """
    akka.cluster {
      auto-join                    = off
      auto-down                    = off
      periodic-tasks-initial-delay = 120 seconds // turn off scheduled tasks
      publish-stats-interval = 0 s # always, when it happens
      failure-detector.implementation-class = akka.cluster.FailureDetectorPuppet
    }
<<<<<<< HEAD
    akka.actor.provider = "akka.cluster.ClusterActorRefProvider"
=======
    akka.actor.provider = "akka.remote.RemoteActorRefProvider"
    akka.remote.log-remote-lifecycle-events = off
>>>>>>> c92e3a5a
    akka.remote.netty.port = 0
    # akka.loglevel = DEBUG
    """

  case class GossipTo(address: Address)
}

@org.junit.runner.RunWith(classOf[org.scalatest.junit.JUnitRunner])
class ClusterSpec extends AkkaSpec(ClusterSpec.config) with ImplicitSender {
  import ClusterSpec._

  val selfAddress = system.asInstanceOf[ExtendedActorSystem].provider.asInstanceOf[ClusterActorRefProvider].transport.address

  val cluster = Cluster(system)
  def clusterView = cluster.readView

  def leaderActions(): Unit = {
    cluster.clusterCore ! LeaderActionsTick
    awaitPing()
  }

  def awaitPing(): Unit = {
    val ping = Ping()
    cluster.clusterCore ! ping
    expectMsgPF() { case pong @ Pong(`ping`, _) ⇒ pong }
  }

  "A Cluster" must {

    "use the address of the remote transport" in {
      cluster.selfAddress must be(selfAddress)
    }

    "register jmx mbean" in {
      val name = new ObjectName("akka:type=Cluster")
      val info = ManagementFactory.getPlatformMBeanServer.getMBeanInfo(name)
      info.getAttributes.length must be > (0)
      info.getOperations.length must be > (0)
    }

    "initially become singleton cluster when joining itself and reach convergence" in {
      clusterView.members.size must be(0) // auto-join = off
      cluster.join(selfAddress)
      Thread.sleep(5000)
      awaitCond(clusterView.isSingletonCluster)
      clusterView.self.address must be(selfAddress)
      clusterView.members.map(_.address) must be(Set(selfAddress))
      clusterView.status must be(MemberStatus.Joining)
      clusterView.convergence must be(true)
      leaderActions()
      clusterView.status must be(MemberStatus.Up)
    }

  }
}<|MERGE_RESOLUTION|>--- conflicted
+++ resolved
@@ -27,12 +27,8 @@
       publish-stats-interval = 0 s # always, when it happens
       failure-detector.implementation-class = akka.cluster.FailureDetectorPuppet
     }
-<<<<<<< HEAD
     akka.actor.provider = "akka.cluster.ClusterActorRefProvider"
-=======
-    akka.actor.provider = "akka.remote.RemoteActorRefProvider"
     akka.remote.log-remote-lifecycle-events = off
->>>>>>> c92e3a5a
     akka.remote.netty.port = 0
     # akka.loglevel = DEBUG
     """
