/**
 * Copyright (C) 2009-2012 Typesafe Inc. <http://www.typesafe.com>
 */
package akka.cluster

import scala.collection.immutable.SortedSet
import scala.concurrent.util.{ Deadline, Duration }
import scala.concurrent.util.duration._
import scala.concurrent.forkjoin.ThreadLocalRandom
import akka.actor.{ Actor, ActorLogging, ActorRef, Address, Cancellable, Props, ReceiveTimeout, RootActorPath, Scheduler }
import akka.actor.Status.Failure
import akka.event.EventStream
import akka.pattern.ask
import akka.util.Timeout
import akka.cluster.MemberStatus._
import akka.cluster.ClusterEvent._
import language.existentials
import language.postfixOps
import scala.concurrent.util.FiniteDuration

/**
 * Base trait for all cluster messages. All ClusterMessage's are serializable.
 *
 * FIXME Protobuf all ClusterMessages
 */
trait ClusterMessage extends Serializable

/**
 * Cluster commands sent by the USER.
 */
object ClusterUserAction {

  /**
   * Command to join the cluster. Sent when a node (represented by 'address')
   * wants to join another node (the receiver).
   */
  case class Join(address: Address) extends ClusterMessage

  /**
   * Command to leave the cluster.
   */
  case class Leave(address: Address) extends ClusterMessage

  /**
   * Command to mark node as temporary down.
   */
  case class Down(address: Address) extends ClusterMessage

}

/**
 * INTERNAL API
 */
private[cluster] object InternalClusterAction {

  /**
   * Command to initiate join another node (represented by 'address').
   * Join will be sent to the other node.
   */
  case class JoinTo(address: Address) extends ClusterMessage

  /**
   * Command to initiate the process to join the specified
   * seed nodes.
   */
  case class JoinSeedNodes(seedNodes: IndexedSeq[Address])

  /**
   * Start message of the process to join one of the seed nodes.
   * The node sends `InitJoin` to all seed nodes, which replies
   * with `InitJoinAck`. The first reply is used others are discarded.
   * The node sends `Join` command to the seed node that replied first.
   */
  case object JoinSeedNode extends ClusterMessage

  /**
   * @see JoinSeedNode
   */
  case object InitJoin extends ClusterMessage

  /**
   * @see JoinSeedNode
   */
  case class InitJoinAck(address: Address) extends ClusterMessage

  /**
   * Marker interface for periodic tick messages
   */
  sealed trait Tick

  case object GossipTick extends Tick

  case object HeartbeatTick extends Tick

  case object ReapUnreachableTick extends Tick

  case object MetricsTick extends Tick

  case object LeaderActionsTick extends Tick

  case object PublishStatsTick extends Tick

  case class SendClusterMessage(to: Address, msg: ClusterMessage)

  case class SendGossipTo(address: Address)

  case object GetClusterCoreRef

  sealed trait SubscriptionMessage
  case class Subscribe(subscriber: ActorRef, to: Class[_]) extends SubscriptionMessage
  case class Unsubscribe(subscriber: ActorRef, to: Option[Class[_]]) extends SubscriptionMessage
  /**
   * @param receiver if `receiver` is defined the event will only be sent to that
   *   actor, otherwise it will be sent to all subscribers via the `eventStream`.
   */
  case class PublishCurrentClusterState(receiver: Option[ActorRef]) extends SubscriptionMessage

  case class PublishChanges(oldGossip: Gossip, newGossip: Gossip)
  case class PublishEvent(event: ClusterDomainEvent)
  case object PublishDone

}

/**
 * INTERNAL API.
 *
 * Cluster commands sent by the LEADER.
 */
private[cluster] object ClusterLeaderAction {

  /**
   * Command to mark a node to be removed from the cluster immediately.
   * Can only be sent by the leader.
   */
  case class Exit(address: Address) extends ClusterMessage

  /**
   * Command to remove a node from the cluster immediately.
   */
  case class Remove(address: Address) extends ClusterMessage
}

/**
 * INTERNAL API.
 *
 * Supervisor managing the different Cluster daemons.
 */
private[cluster] final class ClusterDaemon(settings: ClusterSettings) extends Actor with ActorLogging {

  // Important - don't use Cluster(context.system) here because that would
  // cause deadlock. The Cluster extension is currently being created and is waiting
  // for response from GetClusterCoreRef in its constructor.

  val publisher = context.actorOf(Props[ClusterDomainEventPublisher].
    withDispatcher(context.props.dispatcher), name = "publisher")
  val core = context.actorOf(Props(new ClusterCoreDaemon(publisher)).
    withDispatcher(context.props.dispatcher), name = "core")
  context.actorOf(Props[ClusterHeartbeatReceiver].
    withDispatcher(context.props.dispatcher), name = "heartbeatReceiver")
  if (settings.MetricsEnabled) context.actorOf(Props(new ClusterMetricsCollector(publisher)).
    withDispatcher(context.props.dispatcher), name = "metrics")

  def receive = {
    case InternalClusterAction.GetClusterCoreRef ⇒ sender ! core
  }

}

/**
 * INTERNAL API.
 */
private[cluster] final class ClusterCoreDaemon(publisher: ActorRef) extends Actor with ActorLogging {
  import ClusterLeaderAction._
  import InternalClusterAction._
  import ClusterHeartbeatSender.JoinInProgress

  val cluster = Cluster(context.system)
  import cluster.{ selfAddress, scheduler, failureDetector }
  import cluster.settings._

  val vclockNode = VectorClock.Node(selfAddress.toString)

  // note that self is not initially member,
  // and the Gossip is not versioned for this 'Node' yet
  var latestGossip: Gossip = Gossip()

  var stats = ClusterStats()

  val coreSender = context.actorOf(Props[ClusterCoreSender].
    withDispatcher(UseDispatcher), name = "coreSender")
  val heartbeatSender = context.actorOf(Props[ClusterHeartbeatSender].
    withDispatcher(UseDispatcher), name = "heartbeatSender")

  import context.dispatcher

  // start periodic gossip to random nodes in cluster
  val gossipTask = scheduler.schedule(PeriodicTasksInitialDelay.max(GossipInterval).asInstanceOf[FiniteDuration],
    GossipInterval, self, GossipTick)

<<<<<<< HEAD
=======
  // start periodic heartbeat to all nodes in cluster
  val heartbeatTask = scheduler.schedule(PeriodicTasksInitialDelay.max(HeartbeatInterval).asInstanceOf[FiniteDuration],
    HeartbeatInterval, self, HeartbeatTick)

>>>>>>> 228956a0
  // start periodic cluster failure detector reaping (moving nodes condemned by the failure detector to unreachable list)
  val failureDetectorReaperTask = scheduler.schedule(PeriodicTasksInitialDelay.max(UnreachableNodesReaperInterval).asInstanceOf[FiniteDuration],
    UnreachableNodesReaperInterval, self, ReapUnreachableTick)

  // start periodic leader action management (only applies for the current leader)
  val leaderActionsTask = scheduler.schedule(PeriodicTasksInitialDelay.max(LeaderActionsInterval).asInstanceOf[FiniteDuration],
    LeaderActionsInterval, self, LeaderActionsTick)

  // start periodic publish of current stats
  val publishStatsTask: Option[Cancellable] =
    if (PublishStatsInterval == Duration.Zero) None
    else Some(scheduler.schedule(PeriodicTasksInitialDelay.max(PublishStatsInterval).asInstanceOf[FiniteDuration],
      PublishStatsInterval, self, PublishStatsTick))

  override def preStart(): Unit = {
    if (AutoJoin) self ! JoinSeedNodes(SeedNodes)
  }

  override def postStop(): Unit = {
    gossipTask.cancel()
    failureDetectorReaperTask.cancel()
    leaderActionsTask.cancel()
    publishStatsTask foreach { _.cancel() }
  }

  def uninitialized: Actor.Receive = {
    case InitJoin                 ⇒ // skip, not ready yet
    case JoinTo(address)          ⇒ join(address)
    case JoinSeedNodes(seedNodes) ⇒ joinSeedNodes(seedNodes)
    case msg: SubscriptionMessage ⇒ publisher forward msg
    case _: Tick                  ⇒ // ignore periodic tasks until initialized
  }

  def initialized: Actor.Receive = {
    case msg: GossipEnvelope              ⇒ receiveGossip(msg)
    case msg: GossipMergeConflict         ⇒ receiveGossipMerge(msg)
    case GossipTick                       ⇒ gossip()
    case ReapUnreachableTick              ⇒ reapUnreachableMembers()
    case LeaderActionsTick                ⇒ leaderActions()
    case PublishStatsTick                 ⇒ publishInternalStats()
    case InitJoin                         ⇒ initJoin()
    case JoinTo(address)                  ⇒ join(address)
    case ClusterUserAction.Join(address)  ⇒ joining(address)
    case ClusterUserAction.Down(address)  ⇒ downing(address)
    case ClusterUserAction.Leave(address) ⇒ leaving(address)
    case Exit(address)                    ⇒ exiting(address)
    case Remove(address)                  ⇒ removing(address)
    case SendGossipTo(address)            ⇒ gossipTo(address)
    case msg: SubscriptionMessage         ⇒ publisher forward msg

  }

  def removed: Actor.Receive = {
    case msg: SubscriptionMessage ⇒ publisher forward msg
    case _: Tick                  ⇒ // ignore periodic tasks
  }

  def receive = uninitialized

  def initJoin(): Unit = sender ! InitJoinAck(selfAddress)

  def joinSeedNodes(seedNodes: IndexedSeq[Address]): Unit = {
    // only the node which is named first in the list of seed nodes will join itself
    if (seedNodes.isEmpty || seedNodes.head == selfAddress)
      self ! JoinTo(selfAddress)
    else
      context.actorOf(Props(new JoinSeedNodeProcess(seedNodes)).
        withDispatcher(UseDispatcher), name = "joinSeedNodeProcess")
  }

  /**
   * Try to join this cluster node with the node specified by 'address'.
   * A 'Join(thisNodeAddress)' command is sent to the node to join.
   */
  def join(address: Address): Unit = {
    if (!latestGossip.members.exists(_.address == address)) {
      val localGossip = latestGossip
      // wipe our state since a node that joins a cluster must be empty
      latestGossip = Gossip()

      // wipe the failure detector since we are starting fresh and shouldn't care about the past
      failureDetector.reset()

      publish(localGossip)
      heartbeatSender ! JoinInProgress(address, Deadline.now + JoinTimeout)

      context.become(initialized)
      if (address == selfAddress)
        joining(address)
      else
        coreSender ! SendClusterMessage(address, ClusterUserAction.Join(selfAddress))
    }
  }

  /**
   * State transition to JOINING - new node joining.
   */
  def joining(node: Address): Unit = {
    val localGossip = latestGossip
    val localMembers = localGossip.members
    val localUnreachable = localGossip.overview.unreachable

    val alreadyMember = localMembers.exists(_.address == node)
    val isUnreachable = localGossip.overview.isNonDownUnreachable(node)

    if (!alreadyMember && !isUnreachable) {

      // remove the node from the 'unreachable' set in case it is a DOWN node that is rejoining cluster
      val (rejoiningMember, newUnreachableMembers) = localUnreachable partition { _.address == node }
      val newOverview = localGossip.overview copy (unreachable = newUnreachableMembers)

      // remove the node from the failure detector if it is a DOWN node that is rejoining cluster
      if (rejoiningMember.nonEmpty) failureDetector.remove(node)

      // add joining node as Joining
      // add self in case someone else joins before self has joined (Set discards duplicates)
      val newMembers = localMembers + Member(node, Joining) + Member(selfAddress, Joining)
      val newGossip = localGossip copy (overview = newOverview, members = newMembers)

      val versionedGossip = newGossip :+ vclockNode
      val seenVersionedGossip = versionedGossip seen selfAddress

      latestGossip = seenVersionedGossip

      log.debug("Cluster Node [{}] - Node [{}] is JOINING", selfAddress, node)
      // treat join as initial heartbeat, so that it becomes unavailable if nothing more happens
      if (node != selfAddress) {
        failureDetector heartbeat node
        gossipTo(node)
      }

      publish(localGossip)
    }
  }

  /**
   * State transition to LEAVING.
   */
  def leaving(address: Address): Unit = {
    val localGossip = latestGossip
    if (localGossip.members.exists(_.address == address)) { // only try to update if the node is available (in the member ring)
      val newMembers = localGossip.members map { member ⇒ if (member.address == address) Member(address, Leaving) else member } // mark node as LEAVING
      val newGossip = localGossip copy (members = newMembers)

      val versionedGossip = newGossip :+ vclockNode
      val seenVersionedGossip = versionedGossip seen selfAddress

      latestGossip = seenVersionedGossip

      log.info("Cluster Node [{}] - Marked address [{}] as LEAVING", selfAddress, address)
      publish(localGossip)
    }
  }

  /**
   * State transition to EXITING.
   */
  def exiting(address: Address): Unit = {
    log.info("Cluster Node [{}] - Marked node [{}] as EXITING", selfAddress, address)
    // FIXME implement when we implement hand-off
  }

  /**
   * State transition to REMOVED.
   *
   * This method is for now only called after the LEADER have sent a Removed message - telling the node
   * to shut down himself.
   *
   * In the future we might change this to allow the USER to send a Removed(address) message telling an
   * arbitrary node to be moved direcly from UP -> REMOVED.
   */
  def removing(address: Address): Unit = {
    log.info("Cluster Node [{}] - Node has been REMOVED by the leader - shutting down...", selfAddress)
    val localGossip = latestGossip
    // just cleaning up the gossip state
    latestGossip = Gossip()
    publish(localGossip)
    context.become(removed)
    // make sure the final (removed) state is published
    // before shutting down
    implicit val timeout = Timeout(5 seconds)
    publisher ? PublishDone onComplete { case _ ⇒ cluster.shutdown() }
  }

  /**
   * The node to DOWN is removed from the 'members' set and put in the 'unreachable' set (if not already there)
   * and its status is set to DOWN. The node is also removed from the 'seen' table.
   *
   * The node will reside as DOWN in the 'unreachable' set until an explicit command JOIN command is sent directly
   * to this node and it will then go through the normal JOINING procedure.
   */
  def downing(address: Address): Unit = {
    val localGossip = latestGossip
    val localMembers = localGossip.members
    val localOverview = localGossip.overview
    val localSeen = localOverview.seen
    val localUnreachableMembers = localOverview.unreachable

    // 1. check if the node to DOWN is in the 'members' set
    val downedMember: Option[Member] =
      localMembers.collectFirst { case m if m.address == address ⇒ m.copy(status = Down) }

    val newMembers = downedMember match {
      case Some(m) ⇒
        log.info("Cluster Node [{}] - Marking node [{}] as DOWN", selfAddress, m.address)
        localMembers - m
      case None ⇒ localMembers
    }

    // 2. check if the node to DOWN is in the 'unreachable' set
    val newUnreachableMembers =
      localUnreachableMembers.map { member ⇒
        // no need to DOWN members already DOWN
        if (member.address == address && member.status != Down) {
          log.info("Cluster Node [{}] - Marking unreachable node [{}] as DOWN", selfAddress, member.address)
          member copy (status = Down)
        } else member
      }

    // 3. add the newly DOWNED members from the 'members' (in step 1.) to the 'newUnreachableMembers' set.
    val newUnreachablePlusNewlyDownedMembers = newUnreachableMembers ++ downedMember

    // 4. remove nodes marked as DOWN from the 'seen' table
    val newSeen = localSeen -- newUnreachablePlusNewlyDownedMembers.collect { case m if m.status == Down ⇒ m.address }

    // update gossip overview
    val newOverview = localOverview copy (seen = newSeen, unreachable = newUnreachablePlusNewlyDownedMembers)
    val newGossip = localGossip copy (overview = newOverview, members = newMembers) // update gossip
    val versionedGossip = newGossip :+ vclockNode
    latestGossip = versionedGossip seen selfAddress

    publish(localGossip)
  }

  /**
   * When conflicting versions of received and local [[akka.cluster.Gossip]] is detected
   * it's forwarded to the leader for conflict resolution. Trying to simultaneously
   * resolving conflicts at several nodes creates new conflicts. Therefore the leader resolves
   * conflicts to limit divergence. To avoid overload there is also a configurable rate
   * limit of how many conflicts that are handled by second. If the limit is
   * exceeded the conflicting gossip messages are dropped and will reappear later.
   */
  def receiveGossipMerge(merge: GossipMergeConflict): Unit = {
    stats = stats.incrementMergeConflictCount
    val rate = mergeRate(stats.mergeConflictCount)
    if (rate <= MaxGossipMergeRate) {
      receiveGossip(merge.a.copy(conversation = false))
      receiveGossip(merge.b.copy(conversation = false))

      // use one-way gossip from leader to reduce load of leader
      def sendBack(to: Address): Unit = {
        if (to != selfAddress && !latestGossip.overview.unreachable.exists(_.address == to))
          oneWayGossipTo(to)
      }

      sendBack(merge.a.from)
      sendBack(merge.b.from)

    } else {
      log.debug("Dropping gossip merge conflict due to rate [{}] / s ", rate)
    }
  }

  /**
   * Receive new gossip.
   */
  def receiveGossip(envelope: GossipEnvelope): Unit = {
    val from = envelope.from
    val remoteGossip = envelope.gossip
    val localGossip = latestGossip

    if (remoteGossip.overview.unreachable.exists(_.address == selfAddress)) {
      // FIXME how should we handle this situation?
      log.debug("Received gossip with self as unreachable, from [{}]", from)

    } else if (!localGossip.overview.isNonDownUnreachable(from)) {

      // leader handles merge conflicts, or when they have different views of how is leader
      val handleMerge = localGossip.leader == Some(selfAddress) || localGossip.leader != remoteGossip.leader
      val conflict = remoteGossip.version <> localGossip.version

      if (conflict && !handleMerge) {
        // delegate merge resolution to leader to reduce number of simultaneous resolves,
        // which will result in new conflicts

        stats = stats.incrementMergeDetectedCount
        log.debug("Merge conflict [{}] detected [{}] <> [{}]", stats.mergeDetectedCount, selfAddress, from)

        stats = stats.incrementMergeConflictCount
        val rate = mergeRate(stats.mergeConflictCount)

        if (rate <= MaxGossipMergeRate)
          coreSender ! SendClusterMessage(to = localGossip.leader.get, msg = GossipMergeConflict(GossipEnvelope(selfAddress, localGossip), envelope))
        else
          log.debug("Skipping gossip merge conflict due to rate [{}] / s ", rate)

      } else {

        val winningGossip =
          if (conflict) (remoteGossip merge localGossip) :+ vclockNode // conflicting versions, merge, and new version
          else if (remoteGossip.version < localGossip.version) localGossip // local gossip is newer
          else remoteGossip // remote gossip is newer

        latestGossip = winningGossip seen selfAddress

        // for all new joining nodes we remove them from the failure detector
        (latestGossip.members -- localGossip.members).foreach {
          node ⇒ if (node.status == Joining) failureDetector.remove(node.address)
        }

        log.debug("Cluster Node [{}] - Receiving gossip from [{}]", selfAddress, from)

        if (conflict) {
          stats = stats.incrementMergeCount
          log.debug(
            """Couldn't establish a causal relationship between "remote" gossip and "local" gossip - Remote[{}] - Local[{}] - merged them into [{}]""",
            remoteGossip, localGossip, winningGossip)
        }

        stats = stats.incrementReceivedGossipCount
        publish(localGossip)

        if (envelope.conversation &&
          (conflict || (winningGossip ne remoteGossip) || (latestGossip ne remoteGossip))) {
          // send back gossip to sender when sender had different view, i.e. merge, or sender had
          // older or sender had newer
          gossipTo(from)
        }
      }
    }
  }

  def mergeRate(count: Long): Double = (count * 1000.0) / GossipInterval.toMillis

  /**
   * Initiates a new round of gossip.
   */
  def gossip(): Unit = {
    stats = stats.copy(mergeConflictCount = 0)

    log.debug("Cluster Node [{}] - Initiating new round of gossip", selfAddress)

    if (!isSingletonCluster && isAvailable) {
      val localGossip = latestGossip

      val preferredGossipTargets =
        if (ThreadLocalRandom.current.nextDouble() < GossipDifferentViewProbability) { // If it's time to try to gossip to some nodes with a different view
          // gossip to a random alive member with preference to a member with older or newer gossip version
          val localMemberAddressesSet = localGossip.members map { _.address }
          val nodesWithDifferentView = for {
            (address, version) ← localGossip.overview.seen
            if localMemberAddressesSet contains address
            if version != localGossip.version
          } yield address

          nodesWithDifferentView.toIndexedSeq
        } else Vector.empty[Address]

      gossipToRandomNodeOf(
        if (preferredGossipTargets.nonEmpty) preferredGossipTargets
        else localGossip.members.toIndexedSeq.map(_.address) // Fall back to localGossip; important to not accidentally use `map` of the SortedSet, since the original order is not preserved)
        )
    }
  }

  /**
   * Runs periodic leader actions, such as auto-downing unreachable nodes, assigning partitions etc.
   */
  def leaderActions(): Unit = {
    val localGossip = latestGossip
    val localMembers = localGossip.members

    val isLeader = localGossip.isLeader(selfAddress)

    if (isLeader && isAvailable) {
      // only run the leader actions if we are the LEADER and available

      val localOverview = localGossip.overview
      val localSeen = localOverview.seen
      val localUnreachableMembers = localOverview.unreachable
      val hasPartionHandoffCompletedSuccessfully: Boolean = {
        // FIXME implement partion handoff and a check if it is completed - now just returns TRUE - e.g. has completed successfully
        true
      }

      // Leader actions are as follows:
      //   1. Move JOINING     => UP          -- When a node joins the cluster
      //   2. Move LEAVING     => EXITING     -- When all partition handoff has completed
      //   3. Non-exiting remain              -- When all partition handoff has completed
      //   4. Move EXITING     => REMOVED     -- When all nodes have seen that the node is EXITING (convergence) - remove the nodes from the node ring and seen table
      //   5. Move UNREACHABLE => DOWN        -- When the node is in the UNREACHABLE set it can be auto-down by leader
      //   6. Updating the vclock version for the changes
      //   7. Updating the 'seen' table
      //   8. Try to update the state with the new gossip
      //   9. If success - run all the side-effecting processing

      val (
        newGossip: Gossip,
        hasChangedState: Boolean,
        upMembers,
        exitingMembers,
        removedMembers,
        unreachableButNotDownedMembers) =

        if (localGossip.convergence) {
          // we have convergence - so we can't have unreachable nodes

          // transform the node member ring
          val newMembers = localMembers collect {
            // 1. Move JOINING => UP (once all nodes have seen that this node is JOINING e.g. we have a convergence)
            case member if member.status == Joining ⇒ member copy (status = Up)
            // 2. Move LEAVING => EXITING (once we have a convergence on LEAVING *and* if we have a successful partition handoff)
            case member if member.status == Leaving && hasPartionHandoffCompletedSuccessfully ⇒ member copy (status = Exiting)
            // 3. Everyone else that is not Exiting stays as they are
            case member if member.status != Exiting ⇒ member
            // 4. Move EXITING => REMOVED - e.g. remove the nodes from the 'members' set/node ring and seen table
          }

          // ----------------------
          // 5. Store away all stuff needed for the side-effecting processing in 10.
          // ----------------------

          // Check for the need to do side-effecting on successful state change
          // Repeat the checking for transitions between JOINING -> UP, LEAVING -> EXITING, EXITING -> REMOVED
          // to check for state-changes and to store away removed and exiting members for later notification
          //    1. check for state-changes to update
          //    2. store away removed and exiting members so we can separate the pure state changes (that can be retried on collision) and the side-effecting message sending
          val (removedMembers, newMembers1) = localMembers partition (_.status == Exiting)

          val (upMembers, newMembers2) = newMembers1 partition (_.status == Joining)

          val exitingMembers = newMembers2 filter (_.status == Leaving && hasPartionHandoffCompletedSuccessfully)

          val hasChangedState = removedMembers.nonEmpty || upMembers.nonEmpty || exitingMembers.nonEmpty

          // removing REMOVED nodes from the 'seen' table
          val newSeen = localSeen -- removedMembers.map(_.address)

          // removing REMOVED nodes from the 'unreachable' set
          val newUnreachableMembers = localUnreachableMembers -- removedMembers

          val newOverview = localOverview copy (seen = newSeen, unreachable = newUnreachableMembers) // update gossip overview
          val newGossip = localGossip copy (members = newMembers, overview = newOverview) // update gossip

          (newGossip, hasChangedState, upMembers, exitingMembers, removedMembers, Member.none)

        } else if (AutoDown) {
          // we don't have convergence - so we might have unreachable nodes

          // if 'auto-down' is turned on, then try to auto-down any unreachable nodes
          val newUnreachableMembers = localUnreachableMembers collect {
            // ----------------------
            // 6. Move UNREACHABLE => DOWN (auto-downing by leader)
            // ----------------------
            case member if member.status != Down ⇒ member copy (status = Down)
            case downMember                      ⇒ downMember // no need to DOWN members already DOWN
          }

          // Check for the need to do side-effecting on successful state change
          val unreachableButNotDownedMembers = localUnreachableMembers filter (_.status != Down)

          // removing nodes marked as DOWN from the 'seen' table
          val newSeen = localSeen -- newUnreachableMembers.collect { case m if m.status == Down ⇒ m.address }

          val newOverview = localOverview copy (seen = newSeen, unreachable = newUnreachableMembers) // update gossip overview
          val newGossip = localGossip copy (overview = newOverview) // update gossip

          (newGossip, unreachableButNotDownedMembers.nonEmpty, Member.none, Member.none, Member.none, unreachableButNotDownedMembers)

        } else (localGossip, false, Member.none, Member.none, Member.none, Member.none)

      if (hasChangedState) { // we have a change of state - version it and try to update
        // ----------------------
        // 6. Updating the vclock version for the changes
        // ----------------------
        val versionedGossip = newGossip :+ vclockNode

        // ----------------------
        // 7. Updating the 'seen' table
        //    Unless the leader (this node) is part of the removed members, i.e. the leader have moved himself from EXITING -> REMOVED
        // ----------------------
        val seenVersionedGossip =
          if (removedMembers.exists(_.address == selfAddress)) versionedGossip
          else versionedGossip seen selfAddress

        // ----------------------
        // 8. Update the state with the new gossip
        // ----------------------
        latestGossip = seenVersionedGossip

        // ----------------------
        // 9. Run all the side-effecting processing
        // ----------------------

        // log the move of members from joining to up
        upMembers foreach { member ⇒ log.info("Cluster Node [{}] - Leader is moving node [{}] from JOINING to UP", selfAddress, member.address) }

        //  tell all removed members to remove and shut down themselves
        removedMembers foreach { member ⇒
          val address = member.address
          log.info("Cluster Node [{}] - Leader is moving node [{}] from EXITING to REMOVED - and removing node from node ring", selfAddress, address)
          coreSender ! SendClusterMessage(
            to = address,
            msg = ClusterLeaderAction.Remove(address))
        }

        //  tell all exiting members to exit
        exitingMembers foreach { member ⇒
          val address = member.address
          log.info("Cluster Node [{}] - Leader is moving node [{}] from LEAVING to EXITING", selfAddress, address)
          coreSender ! SendClusterMessage(
            to = address,
            msg = ClusterLeaderAction.Exit(address)) // FIXME should use ? to await completion of handoff?
        }

        // log the auto-downing of the unreachable nodes
        unreachableButNotDownedMembers foreach { member ⇒
          log.info("Cluster Node [{}] - Leader is marking unreachable node [{}] as DOWN", selfAddress, member.address)
        }

        publish(localGossip)
      }
    }
  }

  /**
   * Reaps the unreachable members (moves them to the 'unreachable' list in the cluster overview) according to the failure detector's verdict.
   */
  def reapUnreachableMembers(): Unit = {
    if (!isSingletonCluster && isAvailable) {
      // only scrutinize if we are a non-singleton cluster and available

      val localGossip = latestGossip
      val localOverview = localGossip.overview
      val localMembers = localGossip.members
      val localUnreachableMembers = localGossip.overview.unreachable

      val newlyDetectedUnreachableMembers = localMembers filterNot { member ⇒
        member.address == selfAddress || failureDetector.isAvailable(member.address)
      }

      if (newlyDetectedUnreachableMembers.nonEmpty) {

        val newMembers = localMembers -- newlyDetectedUnreachableMembers
        val newUnreachableMembers = localUnreachableMembers ++ newlyDetectedUnreachableMembers

        val newOverview = localOverview copy (unreachable = newUnreachableMembers)
        val newGossip = localGossip copy (overview = newOverview, members = newMembers)

        // updating vclock and 'seen' table
        val versionedGossip = newGossip :+ vclockNode
        val seenVersionedGossip = versionedGossip seen selfAddress

        latestGossip = seenVersionedGossip

        log.error("Cluster Node [{}] - Marking node(s) as UNREACHABLE [{}]", selfAddress, newlyDetectedUnreachableMembers.mkString(", "))

        publish(localGossip)
      }
    }
  }

  def selectRandomNode(addresses: IndexedSeq[Address]): Option[Address] =
    if (addresses.isEmpty) None
    else Some(addresses(ThreadLocalRandom.current nextInt addresses.size))

  def isSingletonCluster: Boolean = latestGossip.isSingletonCluster

  def isAvailable: Boolean = latestGossip.isAvailable(selfAddress)

  /**
   * Gossips latest gossip to a random member in the set of members passed in as argument.
   *
   * @return the used [[akka.actor.Address] if any
   */
  private def gossipToRandomNodeOf(addresses: IndexedSeq[Address]): Option[Address] = {
    log.debug("Cluster Node [{}] - Selecting random node to gossip to [{}]", selfAddress, addresses.mkString(", "))
    // filter out myself
    val peer = selectRandomNode(addresses filterNot (_ == selfAddress))
    peer foreach gossipTo
    peer
  }

  /**
   * Gossips latest gossip to an address.
   */
  def gossipTo(address: Address): Unit =
    gossipTo(address, GossipEnvelope(selfAddress, latestGossip, conversation = true))

  def oneWayGossipTo(address: Address): Unit =
    gossipTo(address, GossipEnvelope(selfAddress, latestGossip, conversation = false))

  def gossipTo(address: Address, gossipMsg: GossipEnvelope): Unit = if (address != selfAddress)
    coreSender ! SendClusterMessage(address, gossipMsg)

  def publish(oldGossip: Gossip): Unit = {
    publisher ! PublishChanges(oldGossip, latestGossip)
    if (PublishStatsInterval == Duration.Zero) publishInternalStats()
  }

  def publishInternalStats(): Unit = publisher ! CurrentInternalStats(stats)

}

/**
 * INTERNAL API.
 *
 * Sends InitJoinAck to all seed nodes (except itself) and expect
 * InitJoinAck reply back. The seed node that replied first
 * will be used, joined to. InitJoinAck replies received after the
 * first one are ignored.
 *
 * Retries if no InitJoinAck replies are received within the
 * SeedNodeTimeout.
 * When at least one reply has been received it stops itself after
 * an idle SeedNodeTimeout.
 *
 * The seed nodes can be started in any order, but they will not be "active",
 * until they have been able to join another seed node (seed1).
 * They will retry the join procedure.
 * So one possible startup scenario is:
 * 1. seed2 started, but doesn't get any ack from seed1 or seed3
 * 2. seed3 started, doesn't get any ack from seed1 or seed3 (seed2 doesn't reply)
 * 3. seed1 is started and joins itself
 * 4. seed2 retries the join procedure and gets an ack from seed1, and then joins to seed1
 * 5. seed3 retries the join procedure and gets acks from seed2 first, and then joins to seed2
 *
 */
private[cluster] final class JoinSeedNodeProcess(seedNodes: IndexedSeq[Address]) extends Actor with ActorLogging {
  import InternalClusterAction._

  def selfAddress = Cluster(context.system).selfAddress

  if (seedNodes.isEmpty || seedNodes.head == selfAddress)
    throw new IllegalArgumentException("Join seed node should not be done")

  context.setReceiveTimeout(Cluster(context.system).settings.SeedNodeTimeout)

  override def preStart(): Unit = self ! JoinSeedNode

  def receive = {
    case JoinSeedNode ⇒
      // send InitJoin to all seed nodes (except myself)
      seedNodes.collect {
        case a if a != selfAddress ⇒ context.actorFor(context.parent.path.toStringWithAddress(a))
      } foreach { _ ! InitJoin }
    case InitJoinAck(address) ⇒
      // first InitJoinAck reply
      context.parent ! JoinTo(address)
      context.become(done)
    case ReceiveTimeout ⇒
      // no InitJoinAck received, try again
      self ! JoinSeedNode
  }

  def done: Actor.Receive = {
    case InitJoinAck(_) ⇒ // already received one, skip rest
    case ReceiveTimeout ⇒ context.stop(self)
  }
}

/**
 * INTERNAL API.
 */
private[cluster] final class ClusterCoreSender extends Actor with ActorLogging {
  import InternalClusterAction._

  val selfAddress = Cluster(context.system).selfAddress

  /**
   * Looks up and returns the remote cluster command connection for the specific address.
   */
  private def clusterCoreConnectionFor(address: Address): ActorRef =
    context.actorFor(RootActorPath(address) / "system" / "cluster" / "core")

  def receive = {
    case SendClusterMessage(to, msg) ⇒
      log.debug("Cluster Node [{}] - Trying to send [{}] to [{}]", selfAddress, msg.getClass.getSimpleName, to)
      clusterCoreConnectionFor(to) ! msg
  }
}

/**
 * INTERNAL API
 */
private[cluster] case class ClusterStats(
  receivedGossipCount: Long = 0L,
  mergeConflictCount: Long = 0L,
  mergeCount: Long = 0L,
  mergeDetectedCount: Long = 0L) {

  def incrementReceivedGossipCount(): ClusterStats =
    copy(receivedGossipCount = receivedGossipCount + 1)

  def incrementMergeConflictCount(): ClusterStats =
    copy(mergeConflictCount = mergeConflictCount + 1)

  def incrementMergeCount(): ClusterStats =
    copy(mergeCount = mergeCount + 1)

  def incrementMergeDetectedCount(): ClusterStats =
    copy(mergeDetectedCount = mergeDetectedCount + 1)
}<|MERGE_RESOLUTION|>--- conflicted
+++ resolved
@@ -197,13 +197,6 @@
   val gossipTask = scheduler.schedule(PeriodicTasksInitialDelay.max(GossipInterval).asInstanceOf[FiniteDuration],
     GossipInterval, self, GossipTick)
 
-<<<<<<< HEAD
-=======
-  // start periodic heartbeat to all nodes in cluster
-  val heartbeatTask = scheduler.schedule(PeriodicTasksInitialDelay.max(HeartbeatInterval).asInstanceOf[FiniteDuration],
-    HeartbeatInterval, self, HeartbeatTick)
-
->>>>>>> 228956a0
   // start periodic cluster failure detector reaping (moving nodes condemned by the failure detector to unreachable list)
   val failureDetectorReaperTask = scheduler.schedule(PeriodicTasksInitialDelay.max(UnreachableNodesReaperInterval).asInstanceOf[FiniteDuration],
     UnreachableNodesReaperInterval, self, ReapUnreachableTick)
