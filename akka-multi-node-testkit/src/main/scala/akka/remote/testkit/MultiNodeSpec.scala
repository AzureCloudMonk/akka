--- conflicted
+++ resolved
@@ -195,17 +195,11 @@
   require(selfIndex >= 0 && selfIndex < maxNodes, "multinode.index is out of bounds: " + selfIndex)
 
   private[testkit] val nodeConfig = mapToConfig(Map(
-<<<<<<< HEAD
     "akka.actor.provider" -> "akka.remote.RemoteActorRefProvider",
     "akka.remote.artery.hostname" -> selfName,
     "akka.remote.netty.tcp.hostname" -> selfName,
     "akka.remote.netty.tcp.port" -> selfPort,
     "akka.remote.artery.port" -> selfPort))
-=======
-    "akka.actor.provider" → "akka.remote.RemoteActorRefProvider",
-    "akka.remote.netty.tcp.hostname" → selfName,
-    "akka.remote.netty.tcp.port" → selfPort))
->>>>>>> 5afb68cd
 
   private[testkit] val baseConfig: Config = ConfigFactory.parseString("""
       akka {
